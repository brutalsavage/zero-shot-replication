# Commands

## HumanEval

### HEval Generation

```bash
poetry run python zero_shot_replication/runner.py --model=... --pset=human-eval
```

### HEval Evaluation

```bash
poetry run evalplus.evaluate --dataset humaneval --samples=... --parallel 4 --min-time-limit 0.5 --gt-time-limit-factor 5
```

## LeetCode

### LC Generation

```bash

poetry run python zero_shot_replication/runner.py --model=... --pset=leetcode
```

### LC Evaluation

```bash
poetry run python zero_shot_replication/evals/run_leetcode_eval.py --model=...
```

## GMS8K

### GMS8K Generation

```bash
poetry run python zero_shot_replication/runner.py --model=... --pset=gsm8k
```

### GMS8K Eval

```bash
# run_MATH_eval can service both MATH and GMS8K
poetry run python evals/run_gsm8k_eval.py --model=...
```

## MATH

### Generation

```bash
poetry run python runner.py --provider openai --pset math --model gpt-4-0314 --temperature 0.7

poetry run python runner.py --provider openai --pset math --model gpt-4-0613 --temperature 0.7

<<<<<<< HEAD
poetry run python runner.py --provider openai --pset math --model gpt-3.5-turbo-0301 --temperature 0.7

poetry run python runner.py --provider openai --pset math --model gpt-3.5-turbo-0613 --temperature 0.7
=======
poetry run python runner.py --provider anthropic --pset math --model claude-2 --temperature 0.7 
>>>>>>> c6870dc5
```

```bash
poetry run python zero_shot_replication/evals/run_math_eval.py  --model=...
poetry run python zero_shot_replication/evals/run_math_eval.py --provider anthropic --pset math --model claude-2 --temperature 0.7 
```<|MERGE_RESOLUTION|>--- conflicted
+++ resolved
@@ -53,13 +53,11 @@
 
 poetry run python runner.py --provider openai --pset math --model gpt-4-0613 --temperature 0.7
 
-<<<<<<< HEAD
 poetry run python runner.py --provider openai --pset math --model gpt-3.5-turbo-0301 --temperature 0.7
 
 poetry run python runner.py --provider openai --pset math --model gpt-3.5-turbo-0613 --temperature 0.7
-=======
+
 poetry run python runner.py --provider anthropic --pset math --model claude-2 --temperature 0.7 
->>>>>>> c6870dc5
 ```
 
 ```bash
